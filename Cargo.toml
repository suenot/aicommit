--- conflicted
+++ resolved
@@ -1,10 +1,6 @@
 [package]
 name = "aicommit"
-<<<<<<< HEAD
-version = "0.1.84"
-=======
-version = "0.1.81"
->>>>>>> 116b3cf5
+version = "0.1.87"
 edition = "2021"
 authors = ["Eugen Soloviov <suenot@gmail.com>"]
 description = "A CLI tool that generates concise and descriptive git commit messages using LLMs"
